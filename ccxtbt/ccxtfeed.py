--- conflicted
+++ resolved
@@ -71,7 +71,6 @@
         ('fetch_ohlcv_params', {}),
         ('ohlcv_limit', 20),
         ('drop_newest', False),
-        ('initially_fetch_balance', False),
         ('debug', False)
     )
 
@@ -84,11 +83,7 @@
     def __init__(self, **kwargs):
         self.symbol = self.p.dataname
         # self.store = CCXTStore(exchange, config, retries)
-<<<<<<< HEAD
-        self.store = self._store(**dict(kwargs, initially_fetch_balance=self.p.initially_fetch_balance))
-=======
         self.store = self._store(**kwargs)
->>>>>>> 08741581
         self._data = deque()  # data queue for price data
         self._last_id = ''  # last processed trade id for ohlcv
         self._last_ts = 0  # last processed timestamp for ohlcv
